--- conflicted
+++ resolved
@@ -293,12 +293,9 @@
                  cpprefs.get_show_report_bad_sizes_dlg,
                  cpprefs.set_show_report_bad_sizes_dlg,
                  CHOICE, cphelp.SHOW_REPORT_BAD_SIZES_DLG_HELP],
-                ['Show the parameter sampling menu',
+                ['Show the sampling menu',
                  cpprefs.get_show_sampling,
                  cpprefs.set_show_sampling,
-<<<<<<< HEAD
-                 CHOICE, cphelp.PARAMETER_SAMPLING_MENU_HELP],
-=======
                  CHOICE, """<p>Show the sampling menu </p>
                  <p><i>Note that CellProfiler must be restarted after setting.</i></p>
                  <p>The sampling menu is an interplace for Paramorama, a plugin for an interactive visualization 
@@ -313,11 +310,6 @@
                  <li>Visualization of parameter space for image analysis. Pretorius AJ, Bray MA, Carpenter AE 
                  and Ruddle RA. (2011) IEEE Transactions on Visualization and Computer Graphics, 17(12), 2402-2411.</li>
                  </ul>"""],
-                ['Use distributed workers (EXPERIMENTAL)',
-                 cpprefs.get_run_distributed,
-                 cpprefs.set_run_distributed,
-                 CHOICE, "Use distributed workers to analyze images.  This is experimental functionality."],
->>>>>>> dded8acb
                 ['Warn if a pipeline was saved in an old version of CellProfiler',
                  cpprefs.get_warn_about_old_pipeline,
                  cpprefs.set_warn_about_old_pipeline,
