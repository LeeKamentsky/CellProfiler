'''<b>Save Images </b> saves image or movie files
<hr>

Because CellProfiler usually performs many image analysis steps on many
groups of images, it does <i>not</i> save any of the resulting images to the
hard drive unless you specifically choose to do so with the <b>SaveImages</b> 
module. You can save any of the
processed images created by CellProfiler during the analysis using this module.

<p>You can choose from many different image formats for saving your files. This
allows you to use the module as a file format converter, by loading files
in their original format and then saving them in an alternate format.

<p>Note that saving images in 12-bit format is not supported, and 16-bit format
is supported for TIFF only.
<p>
See also <b>LoadImages</b>, <b>ConserveMemory</b>.
'''

# CellProfiler is distributed under the GNU General Public License.
# See the accompanying file LICENSE for details.
# 
# Copyright (c) 2003-2009 Massachusetts Institute of Technology
# Copyright (c) 2009-2013 Broad Institute
# 
# Please see the AUTHORS file for credits.
# 
# Website: http://www.cellprofiler.org


import logging
import matplotlib
import numpy as np
import re
import os
import sys
import scipy.io.matlab.mio
import traceback

logger = logging.getLogger(__name__)
<<<<<<< HEAD
=======
try:
    from bioformats.formatreader import *
    from bioformats.formatwriter import *
    from bioformats.metadatatools import *
    has_bioformats = True
except:
    logger.error(
        "Failed to load bioformats. SaveImages will not be able to save movies.",
        exc_info = True)
    has_bioformats = False

try:
    import libtiff
    has_tiff = True
except:
    if sys.platform == 'darwin':
        traceback.print_exc()
        logger.error("Failed to load pylibtiff.  SaveImages on Mac may not be "
                     "able to write 16-bit TIFF format.")
    has_tiff = False

>>>>>>> 9a6ad989

import cellprofiler.cpmodule as cpm
import cellprofiler.measurements as cpmeas
import cellprofiler.settings as cps
import cellprofiler.preferences as cpp
from cellprofiler.gui.help import USING_METADATA_TAGS_REF, USING_METADATA_HELP_REF
from cellprofiler.preferences import \
     standardize_default_folder_names, DEFAULT_INPUT_FOLDER_NAME, \
     DEFAULT_OUTPUT_FOLDER_NAME, ABSOLUTE_FOLDER_NAME, \
     DEFAULT_INPUT_SUBFOLDER_NAME, DEFAULT_OUTPUT_SUBFOLDER_NAME, \
     IO_FOLDER_CHOICE_HELP_TEXT, IO_WITH_METADATA_HELP_TEXT
from cellprofiler.utilities.relpath import relpath
from cellprofiler.modules.loadimages import C_FILE_NAME, C_PATH_NAME, C_URL
from cellprofiler.modules.loadimages import \
     C_OBJECTS_FILE_NAME, C_OBJECTS_PATH_NAME, C_OBJECTS_URL
from cellprofiler.modules.loadimages import pathname2url
from cellprofiler.cpmath.cpmorphology import distance_color_labels
from cellprofiler.utilities.version import get_version
from bioformats.formatwriter import write_image
import bioformats.omexml as ome

IF_IMAGE       = "Image"
IF_MASK        = "Mask"
IF_CROPPING    = "Cropping"
IF_FIGURE      = "Module window"
IF_MOVIE       = "Movie"
IF_OBJECTS     = "Objects"
IF_ALL = [IF_IMAGE, IF_MASK, IF_CROPPING, IF_MOVIE, IF_FIGURE, IF_OBJECTS]

BIT_DEPTH_8 = "8"
BIT_DEPTH_16 = "16"

FN_FROM_IMAGE  = "From image filename"
FN_SEQUENTIAL  = "Sequential numbers"
FN_SINGLE_NAME = "Single name"
SINGLE_NAME_TEXT = "Enter single file name"
FN_WITH_METADATA = "Name with metadata"
FN_IMAGE_FILENAME_WITH_METADATA = "Image filename with metadata"
METADATA_NAME_TEXT = ("""Enter file name with metadata""")
SEQUENTIAL_NUMBER_TEXT = "Enter file prefix"
FF_BMP         = "bmp"
FF_HDF         = "hdf"
FF_JPG         = "jpg"
FF_JPEG        = "jpeg"
FF_PBM         = "pbm"
FF_PCX         = "pcx"
FF_PGM         = "pgm"
FF_PNG         = "png"
FF_PNM         = "pnm"
FF_PPM         = "ppm"
FF_RAS         = "ras"
FF_TIF         = "tif"
FF_TIFF        = "tiff"
FF_XWD         = "xwd"
FF_AVI         = "avi"
FF_MAT         = "mat"
FF_MOV         = "mov"
FF_SUPPORTING_16_BIT = [FF_TIF, FF_TIFF]
PC_WITH_IMAGE  = "Same folder as image"
OLD_PC_WITH_IMAGE_VALUES = ["Same folder as image"]
PC_CUSTOM      = "Custom"
PC_WITH_METADATA = "Custom with metadata"
WS_EVERY_CYCLE = "Every cycle"
WS_FIRST_CYCLE = "First cycle"
WS_LAST_CYCLE  = "Last cycle"
CM_GRAY        = "gray"

GC_GRAYSCALE = "Grayscale"
GC_COLOR = "Color"

'''Offset to the directory path setting'''
OFFSET_DIRECTORY_PATH = 10
class SaveImages(cpm.CPModule):

    module_name = "SaveImages"
    variable_revision_number = 7
    category = "File Processing"
    
    def create_settings(self):
        self.save_image_or_figure = cps.Choice("Select the type of image to save",
                                               IF_ALL,
                                               IF_IMAGE,doc="""
                The following types of images can be saved as a file on the hard drive:
                <ul>
                <li><i>Image:</i> Any of the images produced upstream of <b>SaveImages</b> can be selected for saving. 
                Outlines created by <b>Identify</b> modules can also be saved with this option, but you must 
                select "Retain outlines..." of identified objects within the <b>Identify</b> module. You might
                also want to use the <b>OverlayOutlines</b> module prior to saving images.</li>
                <li><i>Crop mask (Relevant only if the Crop module is used):</i> The <b>Crop</b> module 
                creates a mask of the pixels of interest in the image. Saving the mask will produce a 
                binary image in which the pixels of interest are set to 1; all other pixels are 
                set to 0.</li>
                <li><i>Image's cropping (Relevant only if the Crop module is used):</i> The <b>Crop</b> 
                module also creates a cropping image which is typically the same size as the original 
                image. However, since the <b>Crop</b> permits removal of the rows and columns that are left 
                blank, the cropping can be of a different size than the mask.</li>
                <li><i>Movie:</i> A sequence of images can be saved as a movie file. Currently only AVIs can be written. 
                Each image becomes a frame of the movie.</li>
                <li><i>Objects:</i> Objects can be saved as an image. The image
                is saved as grayscale unless you select a color map other than 
                gray. Background pixels appear as black and
                each object is assigned an intensity level corresponding to
                its object number. The resulting image can be loaded as objects
                by the <b>LoadImages</b> module. Objects are best saved as .tif
                files. <b>SaveImages</b> will use an 8-bit .tif file if there
                are fewer than 256 objects and will use a 16-bit .tif otherwise.
                Results may be unpredictable if you save using .png and there
                are more than 255 objects or if you save using one of the other
                file formats.</li>
                <li><i>Module display window:</i> The window associated with a module can be saved, which
                will include all the panels and text within that window. <b>Currently, this option is not yet available.</b></li>
                </ul>""")
        
        self.image_name  = cps.ImageNameSubscriber("Select the image to save","None", doc = """
                <i>(Used only if saving images, crop masks, and image croppings)</i><br>
                What did you call the images you want to save?""")
        
        self.objects_name = cps.ObjectNameSubscriber(
            "Select the objects to save", "None",
            doc = """<i>(Used only if saving objects)</i><br>
            This setting chooses which objects should be saved.""")
        
        self.figure_name = cps.FigureSubscriber("Select the module display window to save","None",doc="""
                <i>(Used only if saving module display windows)</i><br>
                Enter the module number/name for which you want to save the module display window.""")
        
        self.file_name_method = cps.Choice("Select method for constructing file names",
                                           [FN_FROM_IMAGE, FN_SEQUENTIAL,
                                            FN_SINGLE_NAME],
                                            FN_FROM_IMAGE,doc="""
                <i>(Used only if saving non-movie files)</i><br>
                Three choices are available:
                <ul>
                <li><i>From image filename:</i> The filename will be constructed based
                on the original filename of an input image specified in <b>LoadImages</b>
                or <b>LoadData</b>. You will have the opportunity to prefix or append
                additional text. <br>
                If you have metadata associated with your images, you can append an text 
                to the image filename using a metadata tag. This is especially useful if you 
                want your output given a unique label according to the metadata corresponding 
                to an image group. The name of the metadata to substitute can be extracted from
                the image filename each cycle using <b>LoadImages</b> or provided for each image using 
                <b>LoadData</b>. %(USING_METADATA_TAGS_REF)s%(USING_METADATA_HELP_REF)s.</li>
                <li><i>Sequential numbers:</i> Same as above, but in addition, each filename
                will have a number appended to the end that corresponds to
                the image cycle number (starting at 1).</li>
                <li><i>Single name:</i> A single name will be given to the
                file. Since the filename is fixed, this file will be overwritten with each cycle. 
                In this case, you would probably want to save the image on the last cycle 
                (see the <i>Select how often to save</i> setting)<br>
                The exception to this is to use a metadata tag to provide a unique label, as mentioned 
                in the <i>From image filename</i> option.</li>
                </ul>"""%globals())
        
        self.file_image_name = cps.FileImageNameSubscriber("Select image name for file prefix",
                                                           "None",doc="""
                <i>(Used only when constructing the filename from the image filename, with or without metadata)</i><br>
                Select an image loaded using <b>LoadImages</b> or <b>LoadData</b>. The original filename will be
                used as the prefix for the output filename.""")
        
        self.single_file_name = cps.Text(SINGLE_NAME_TEXT, "OrigBlue",
                                         metadata = True,
                                         doc="""
                <i>(Used only when constructing the filename from the image filename, a single name or a name with metadata)</i><br>
                If you are constructing the filenames using...
                <ul>
                <li><i>Single name:</i> Enter the filename text here</li>
                <li><i>Custom with metadata:</i> If you have metadata 
                associated with your images, enter the filename text with the metadata tags. %(USING_METADATA_TAGS_REF)s.   
                For example, if the <i>plate</i>, <i>well_row</i> and <i>well_column</i> tags have the values <i>XG45</i>, <i>A</i>
                and <i>01</i>, respectively, the string "Illum_\g&lt;plate&gt;_\g&lt;well_row&gt;\g&lt;well_column&gt;"
                produces the output filename <i>Illum_XG45_A01</i>.</li>
                </ul>
                Do not enter the file extension in this setting; it will be appended automatically."""%globals())
        
        self.wants_file_name_suffix = cps.Binary(
            "Do you want to add a suffix to the image file name?", False,
            doc = """Check this setting to add a suffix to the image's file name.
            Leave the setting unchecked to use the image name as-is.""")
        
        self.file_name_suffix = cps.Text("Text to append to the image name",
                                         "", metadata = True,
                                         doc="""
                <i>(Used only when constructing the filename from the image filename)</i><br>
                Enter the text that should be appended to the filename specified above.""")
        
        self.file_format = cps.Choice("Select file format to use",
                                      [FF_TIF,FF_BMP,FF_HDF,FF_JPG,FF_JPEG,
                                       FF_PBM,FF_PCX,FF_PGM,FF_PNG,FF_PNM,
                                       FF_PPM,FF_RAS,FF_TIF,FF_TIFF,FF_XWD,
                                       FF_MAT],FF_BMP,doc="""
                <i>(Used only when saving non-movie files)</i><br>
                Select the image or movie format to save the image(s). Most common
                image formats are available; MAT-files are readable by MATLAB.""")
        
        self.pathname = SaveImagesDirectoryPath(
            "Output file location", self.file_image_name,
            doc = """ 
                <i>(Used only when saving non-movie files)</i><br>
                This setting lets you choose the folder for the output
                files. %(IO_FOLDER_CHOICE_HELP_TEXT)s
                <p>An additional option is the following:
                <ul>
                <li><i>Same folder as image</i>: Place the output file in the same folder
                that the source image is located.</li>
                </ul></p>
                <p>%(IO_WITH_METADATA_HELP_TEXT)s %(USING_METADATA_TAGS_REF)s. 
                For instance, if you have a metadata tag named 
                "Plate", you can create a per-plate folder by selecting one the subfolder options
                and then specifying the subfolder name as "\g&lt;Plate&gt;". The module will 
                substitute the metadata values for the current image set for any metadata tags in the 
                folder name.%(USING_METADATA_HELP_REF)s.</p>
                <p>If the subfolder does not exist when the pipeline is run, CellProfiler will
                create it.</p>
                <p>If you are creating nested subfolders using the sub-folder options, you can 
                specify the additional folders separated with slashes. For example, "Outlines/Plate1" will create
                a "Plate1" folder in the "Outlines" folder, which in turn is under the Default
                Input/Output Folder. The use of a forward slash ("/") as a folder separator will 
                avoid ambiguity between the various operating systems.</p>"""%globals())
        
        # TODO: 
        self.bit_depth = cps.Choice("Image bit depth",
                [BIT_DEPTH_8, BIT_DEPTH_16],doc="""
                <i>(Used only when saving files in a non-MAT format)</i><br>
                What is the bit-depth at which you want to save the images?
                <b>16-bit images are supported only for TIF formats.
                Currently, saving images in 12-bit is not supported.</b>""")
        
        self.overwrite = cps.Binary("Overwrite existing files without warning?",False,doc="""
                Check this box to automatically overwrite a file if it already exists. Otherwise, you
                will be prompted for confirmation first. If you are running the pipeline on a computing cluster,
                you should uncheck this box since you will not be able to intervene and answer the confirmation prompt.""")
        
        self.when_to_save = cps.Choice("Select how often to save",
                [WS_EVERY_CYCLE,WS_FIRST_CYCLE,WS_LAST_CYCLE],
                WS_EVERY_CYCLE,doc="""<a name='when_to_save'>
                <i>(Used only when saving non-movie files)</i><br>
                Specify at what point during pipeline execution to save file(s). </a>
                <ul>
                <li><i>Every cycle:</i> Useful for when the image of interest is created every cycle and is
                not dependent on results from a prior cycle.</li>
                <li><i>First cycle:</i> Useful for when you are saving an aggregate image created 
                on the first cycle, e.g., <b>CorrectIlluminationCalculate</b> with the <i>All</i>
                setting used on images obtained directly from <b>LoadImages</b>/<b>LoadData</b></a>.</li>
                <li><i>Last cycle:</i> Useful for when you are saving an aggregate image completed 
                on the last cycle, e.g., <b>CorrectIlluminationCalculate</b> with the <i>All</i>
                setting used on intermediate images generated during each cycle.</li>
                </ul> """)
        
        self.rescale = cps.Binary("Rescale the images? ",False,doc="""
                <i>(Used only when saving non-MAT file images)</i><br>
                Check this box if you want the image to occupy the full dynamic range of the bit 
                depth you have chosen. For example, if you save an image to an 8-bit file, the
                smallest grayscale value will be mapped to 0 and the largest value will be mapped 
                to 2<sup>8</sup>-1 = 255. 
                <p>This will increase the contrast of the output image but will also effectively 
                stretch the image data, which may not be desirable in some 
                circumstances. See <b>RescaleIntensity</b> for other rescaling options.</p>""")
        
        self.gray_or_color = cps.Choice(
            "Save as grayscale or color image?",
            [GC_GRAYSCALE, GC_COLOR],
            doc = """<i>(Used only when saving objects)</i><br>
            You can save objects as a grayscale image or as a color image.
            <b>SaveImages</b> uses a pixel's object number as the grayscale
            intensity in a grayscale image with background pixels being
            colored black. It assigns different colors to different objects
            if you choose to save as a color image. Grayscale images are more
            suitable if you are going to load the image as objects using
            <b>LoadImages</b> or some other program that will be used to
            relate object measurements to the pixels in the image.<br>
            You should save grayscale images using the .TIF or .MAT formats
            if possible; otherwise you may have problems saving files
            with more than 255 objects.""")
        
        self.colormap = cps.Colormap('Select colormap', 
                                     value = CM_GRAY,
                                     doc= """
                <i>(Used only when saving non-MAT file images)</i><br>
                This affects how images color intensities are displayed. All available colormaps can be seen 
                <a href="http://www.scipy.org/Cookbook/Matplotlib/Show_colormaps">here</a>.""")
        
        self.update_file_names = cps.Binary("Store file and path information to the saved image?",False,doc="""
                This setting stores filename and pathname data for each of the new files created 
                via this module, as a per-image measurement. Instances in which this information may 
                be useful include:
                <ul>
                <li>Exporting measurements to a database, allowing 
                access to the saved image. If you are using the machine-learning tools or image
                viewer in CellProfiler Analyst, for example, you will want to check this box if you want
                the images you are saving via this module to be displayed along with the original images.</li>
                <li>Allowing downstream modules (e.g., <b>CreateWebPage</b>) to access  
                the newly saved files.</li>
                </ul>""")
        
        self.create_subdirectories = cps.Binary("Create subfolders in the output folder?",False,
                                                doc = """Subfolders will be created to match the input image folder structure.""")
    
    def settings(self):
        """Return the settings in the order to use when saving"""
        return [self.save_image_or_figure, self.image_name, 
                self.objects_name, self.figure_name,
                self.file_name_method, self.file_image_name,
                self.single_file_name, self.wants_file_name_suffix, 
                self.file_name_suffix, self.file_format,
                self.pathname, self.bit_depth,
                self.overwrite, self.when_to_save,
                self.rescale, self.gray_or_color, self.colormap, 
                self.update_file_names, self.create_subdirectories]
    
    def visible_settings(self):
        """Return only the settings that should be shown"""
        result = [self.save_image_or_figure]
        if self.save_image_or_figure == IF_FIGURE:
            result.append(self.figure_name)
        elif self.save_image_or_figure == IF_OBJECTS:
            result.append(self.objects_name)
        else:
            result.append(self.image_name)

        result.append(self.file_name_method)
        if self.file_name_method == FN_FROM_IMAGE:
            result += [self.file_image_name, self.wants_file_name_suffix]
            if self.wants_file_name_suffix:
                result.append(self.file_name_suffix)
        elif self.file_name_method == FN_SEQUENTIAL:
            self.single_file_name.text = SEQUENTIAL_NUMBER_TEXT
            # XXX - Change doc, as well!
            result.append(self.single_file_name)
        elif self.file_name_method == FN_SINGLE_NAME:
            self.single_file_name.text = SINGLE_NAME_TEXT
            result.append(self.single_file_name)
        else:
            raise NotImplementedError("Unhandled file name method: %s"%(self.file_name_method))
        if self.save_image_or_figure != IF_MOVIE:
            result.append(self.file_format)
        if (self.file_format in FF_SUPPORTING_16_BIT and 
            self.save_image_or_figure == IF_IMAGE):
            # TIFF supports 8 & 16-bit, all others are written 8-bit
            result.append(self.bit_depth)
        result.append(self.pathname)
        result.append(self.overwrite)
        if self.save_image_or_figure != IF_MOVIE:
            result.append(self.when_to_save)
        if (self.save_image_or_figure == IF_IMAGE and
            self.file_format != FF_MAT):
            result.append(self.rescale)
            result.append(self.colormap)
        elif self.save_image_or_figure == IF_OBJECTS:
            result.append(self.gray_or_color)
            if self.gray_or_color == GC_COLOR:
                result.append(self.colormap)
        result.append(self.update_file_names)
        if self.file_name_method == FN_FROM_IMAGE:
            result.append(self.create_subdirectories)
        return result
    
    @property
    def module_key(self):
        return "%s_%d"%(self.module_name, self.module_num)
    
    def prepare_group(self, workspace, grouping, image_numbers):
        d = self.get_dictionary(workspace.image_set_list)
        d['FIRST_IMAGE'] = True
        if self.save_image_or_figure == IF_MOVIE:
            d['N_FRAMES'] = len(image_numbers)
            d['CURRENT_FRAME'] = 0
        return True
    
    def prepare_to_create_batch(self, workspace, fn_alter_path):
        self.pathname.alter_for_create_batch_files(fn_alter_path)
        
    def run(self,workspace):
        """Run the module
        
        pipeline     - instance of CellProfiler.Pipeline for this run
        workspace    - the workspace contains:
            image_set    - the images in the image set being processed
            object_set   - the objects (labeled masks) in this image set
            measurements - the measurements for this run
            frame        - display within this frame (or None to not display)
        """
        if self.save_image_or_figure.value in (IF_IMAGE, IF_MASK, IF_CROPPING):
            should_save = self.run_image(workspace)
        elif self.save_image_or_figure == IF_MOVIE:
            should_save = self.run_movie(workspace)
        elif self.save_image_or_figure == IF_OBJECTS:
            should_save = self.run_objects(workspace)
        else:
            raise NotImplementedError(("Saving a %s is not yet supported"%
                                       (self.save_image_or_figure)))
        workspace.display_data.filename = self.get_filename(
            workspace, make_dirs = False, check_overwrite = False)
        
    def display(self, workspace, figure):
        if self.show_window:
            if self.save_image_or_figure == IF_MOVIE:
                return
            figure.set_subplots((1, 1))
            outcome = ("Wrote %s" if workspace.display_data.wrote_image
                       else "Did not write %s")
            figure.subplot_table(0, 0, [[outcome %
                                         (workspace.display_data.filename)]])

    
    def run_image(self,workspace):
        """Handle saving an image"""
        #
        # First, check to see if we should save this image
        #
        if self.when_to_save == WS_FIRST_CYCLE:
            d = self.get_dictionary(workspace.image_set_list)
            if not d["FIRST_IMAGE"]:
                workspace.display_data.wrote_image = False
                self.save_filename_measurements(workspace)
                return False
            d["FIRST_IMAGE"] = False
            
        elif self.when_to_save == WS_LAST_CYCLE:
            workspace.display_data.wrote_image = False
            self.save_filename_measurements( workspace)
            return False
        self.save_image(workspace)
        return True
    
    
    def run_movie(self, workspace):
        out_file = self.get_filename(workspace, check_overwrite=False)
        # overwrite checks are made only for first frame.
        d = self.get_dictionary(workspace.image_set_list)
        if d["CURRENT_FRAME"] == 0 and os.path.exists(out_file):
            if not self.check_overwrite(out_file, workspace):
                d["CURRENT_FRAME"] = "Ignore"
                return
            else:
                # Have to delete the old movie before making the new one
                os.remove(out_file)
        elif d["CURRENT_FRAME"] == "Ignore":
            return
            
        image = workspace.image_set.get_image(self.image_name.value)
        pixels = image.pixel_data
        pixels = pixels * 255
        frames = d['N_FRAMES']
        current_frame = d["CURRENT_FRAME"]
        d["CURRENT_FRAME"] += 1
        self.do_save_image(workspace, out_file, pixels, ome.PT_UINT8,
                           t = current_frame, size_t = frames)
    
    def run_objects(self, workspace):
        objects_name = self.objects_name.value
        objects = workspace.object_set.get_objects(objects_name)
        filename = self.get_filename(workspace)
        if filename is None:  # failed overwrite check
            return

        labels = [l for l, c in objects.get_labels()]
        if self.get_file_format() == FF_MAT:
            pixels = objects.segmented
            scipy.io.matlab.mio.savemat(filename,{"Image":pixels},format='5')
        
        elif self.gray_or_color == GC_GRAYSCALE:
            if objects.count > 255:
                pixel_type = ome.PT_UINT16
            else:
                pixel_type = ome.PT_UINT8
            for i, l in enumerate(labels):
                self.do_save_image(
                    workspace, filename, l, pixel_type, t=i, size_t=len(labels))
        
        else:
            if self.colormap == cps.DEFAULT:
                colormap = cpp.get_default_colormap()
            else:
                colormap = self.colormap.value
            cm = matplotlib.cm.get_cmap(colormap)
                
            cpixels = np.zeros((labels[0].shape[0], labels[0].shape[1], 3))
            counts = np.zeros(labels[0].shape, int)
            mapper = matplotlib.cm.ScalarMappable(cmap=cm)
            for pixels in labels:
                cpixels[pixels != 0, :] += \
                    mapper.to_rgba(distance_color_labels(pixels), 
                                   bytes=True)[pixels != 0, :3]
                counts[pixels != 0] += 1
            counts[counts == 0] = 1
            cpixels = cpixels / counts[:, :, np.newaxis]
            self.do_save_image(workspace, filename, cpixels, ome.PT_UINT8)
        self.save_filename_measurements(workspace)
        workspace.display_data.wrote_image = True
    
    def post_group(self, workspace, *args):
        if (self.when_to_save == WS_LAST_CYCLE and 
            self.save_image_or_figure != IF_MOVIE):
            self.save_image(workspace)
        
    def do_save_image(self, workspace, filename, pixels, pixel_type, 
                   c = 0, z = 0, t = 0,
                   size_c = 1, size_z = 1, size_t = 1,
                   channel_names = None):
        '''Save image using bioformats
        
        workspace - the current workspace
        
        filename - save to this filename
        
        pixels - the image to save
        
        pixel_type - save using this pixel type
        
        c - the image's channel index
        
        z - the image's z index
        
        t - the image's t index
        
        sizeC - # of channels in the stack
        
        sizeZ - # of z stacks
        
        sizeT - # of timepoints in the stack
        
        channel_names - names of the channels (make up names if not present
        '''
        write_image(filename, pixels, pixel_type, 
                    c = c, z = z, t = t,
                    size_c = size_c, size_z = size_z, size_t = size_t,
                    channel_names = channel_names)

    def save_image(self, workspace):
        workspace.display_data.wrote_image = False
        image = workspace.image_set.get_image(self.image_name.value)
        if self.save_image_or_figure == IF_IMAGE:
            pixels = image.pixel_data
            if self.file_format != FF_MAT:
                if self.rescale.value:
                    pixels = pixels.copy()
                    # Normalize intensities for each channel
                    if pixels.ndim == 3:
                        # RGB
                        for i in range(3):
                            img_min = np.min(pixels[:,:,i])
                            img_max = np.max(pixels[:,:,i])
                            if img_max > img_min:
                                pixels[:,:,i] = (pixels[:,:,i] - img_min) / (img_max - img_min)
                    else:
                        # Grayscale
                        img_min = np.min(pixels)
                        img_max = np.max(pixels)
                        if img_max > img_min:
                            pixels = (pixels - img_min) / (img_max - img_min)
                else:
                    # Clip at 0 and 1
                    if np.max(pixels) > 1 or np.min(pixels) < 0:
                        sys.stderr.write(
                            "Warning, clipping image %s before output. Some intensities are outside of range 0-1" %
                            self.image_name.value)
                        pixels = pixels.copy()
                        pixels[pixels < 0] = 0
                        pixels[pixels > 1] = 1
                        
                if pixels.ndim == 2 and self.colormap != CM_GRAY:
                    # Convert grayscale image to rgb for writing
                    if self.colormap == cps.DEFAULT:
                        colormap = cpp.get_default_colormap()
                    else:
                        colormap = self.colormap.value
                    cm = matplotlib.cm.get_cmap(colormap)
                    
                    if self.get_bit_depth() == '8':
                        mapper = matplotlib.cm.ScalarMappable(cmap=cm)
                        pixels = mapper.to_rgba(pixels, bytes=True)
                        pixel_type = ome.PT_UINT8
                    else:
                        pixel_type = ome.PT_UINT16
                        pixels *= 255
                elif self.get_bit_depth() == '8':
                    pixels = (pixels*255).astype(np.uint8)
                    pixel_type = ome.PT_UINT8
                else:
                    pixels = (pixels*65535)
                    pixel_type = ome.PT_UINT16
                
        elif self.save_image_or_figure == IF_MASK:
            pixels = image.mask.astype(np.uint8) * 255
            pixel_type = ome.PT_BIT
            
        elif self.save_image_or_figure == IF_CROPPING:
            pixels = image.crop_mask.astype(np.uint8) * 255
            pixel_type = ome.PT_BIT

        filename = self.get_filename(workspace)
        if filename is None:  # failed overwrite check
            return

        if self.get_file_format() == FF_MAT:
            scipy.io.matlab.mio.savemat(filename,{"Image":pixels},format='5')
        else:
            self.do_save_image(workspace, filename, pixels, pixel_type)
        workspace.display_data.wrote_image = True
        if self.when_to_save != WS_LAST_CYCLE:
            self.save_filename_measurements(workspace)
        
    def check_overwrite(self, filename, workspace):
        '''Check to see if it's legal to overwrite a file

        Throws an exception if can't overwrite and no interaction available.
        Returns False if can't overwrite, otherwise True.
        '''
        if not self.overwrite.value and os.path.isfile(filename):
            try:
                return (workspace.interaction_request(self, workspace.measurements.image_set_number, filename) == "Yes")
            except workspace.NoInteractionException:
                raise ValueError('SaveImages: trying to overwrite %s in headless mode, but Overwrite files is set to "No"' % (filename))
        return True

    def handle_interaction(self, image_set_number, filename):
        '''handle an interaction request from check_overwrite()'''
        import wx
        dlg = wx.MessageDialog(wx.GetApp().TopWindow,
                               "%s #%d, set #%d - Do you want to overwrite %s?" % \
                                   (self.module_name, self.module_num, image_set_number, filename),
                               "Warning: overwriting file", wx.YES_NO | wx.ICON_QUESTION)
        result = dlg.ShowModal() == wx.ID_YES
        return "Yes" if result else "No"

    def save_filename_measurements(self, workspace):
        if self.update_file_names.value:
            filename = self.get_filename(workspace, make_dirs = False,
                                         check_overwrite = False)
            pn, fn = os.path.split(filename)
            url = pathname2url(filename)
            workspace.measurements.add_measurement(cpmeas.IMAGE,
                                                   self.file_name_feature,
                                                   fn,
                                                   can_overwrite=True)
            workspace.measurements.add_measurement(cpmeas.IMAGE,
                                                   self.path_name_feature,
                                                   pn,
                                                   can_overwrite=True)
            workspace.measurements.add_measurement(cpmeas.IMAGE,
                                                   self.url_feature,
                                                   url,
                                                   can_overwrite=True)
    
    @property
    def file_name_feature(self):
        '''The file name measurement for the output file'''
        if self.save_image_or_figure == IF_OBJECTS:
            return '_'.join((C_OBJECTS_FILE_NAME, self.objects_name.value))
        return '_'.join((C_FILE_NAME, self.image_name.value))
    
    @property
    def path_name_feature(self):
        '''The path name measurement for the output file'''
        if self.save_image_or_figure == IF_OBJECTS:
            return '_'.join((C_OBJECTS_PATH_NAME, self.objects_name.value))
        return '_'.join((C_PATH_NAME, self.image_name.value))
    
    @property
    def url_feature(self):
        '''The URL measurement for the output file'''
        if self.save_image_or_figure == IF_OBJECTS:
            return '_'.join((C_OBJECTS_URL, self.objects_name.value))
        return '_'.join((C_URL, self.image_name.value))
    
    @property
    def source_file_name_feature(self):
        '''The file name measurement for the exemplar disk image'''
        return '_'.join((C_FILE_NAME, self.file_image_name.value))
    
    def source_path(self, workspace):
        '''The path for the image data, or its first parent with a path'''
        if self.file_name_method.value == FN_FROM_IMAGE:
            path_feature = '%s_%s' % (C_PATH_NAME, self.file_image_name.value)
            assert workspace.measurements.has_feature(cpmeas.IMAGE, path_feature),\
                "Image %s does not have a path!" % (self.file_image_name.value)
            return workspace.measurements.get_current_image_measurement(path_feature)

        # ... otherwise, chase the cpimage hierarchy looking for an image with a path
        cur_image = workspace.image_set.get_image(self.image_name.value)
        while cur_image.path_name is None:
            cur_image = cur_image.parent_image
            assert cur_image is not None, "Could not determine source path for image %s' % (self.image_name.value)"
        return cur_image.path_name
    
    def get_measurement_columns(self, pipeline):
        if self.update_file_names.value:
            return [(cpmeas.IMAGE, 
                     self.file_name_feature,
                     cpmeas.COLTYPE_VARCHAR_FILE_NAME),
                    (cpmeas.IMAGE,
                     self.path_name_feature,
                     cpmeas.COLTYPE_VARCHAR_PATH_NAME)]
        else:
            return []
        
    def get_filename(self, workspace, make_dirs=True, check_overwrite=True):
        "Concoct a filename for the current image based on the user settings"
        
        measurements=workspace.measurements
        if self.file_name_method == FN_SINGLE_NAME:
            filename = self.single_file_name.value
            filename = workspace.measurements.apply_metadata(filename)
        elif self.file_name_method == FN_SEQUENTIAL:
            filename = self.single_file_name.value
            filename = workspace.measurements.apply_metadata(filename)
            n_image_sets = workspace.measurements.image_set_count
            ndigits = int(np.ceil(np.log10(n_image_sets+1)))
            padded_num_string = str(measurements.image_set_number).zfill(ndigits)
            filename = '%s%s'%(filename, padded_num_string)
        else:
            file_name_feature = self.source_file_name_feature
            filename = measurements.get_current_measurement('Image',
                                                            file_name_feature)
            filename = os.path.splitext(filename)[0]
            if self.wants_file_name_suffix:
                suffix = self.file_name_suffix.value
                suffix = workspace.measurements.apply_metadata(suffix)
                filename += suffix
        
        filename = "%s.%s"%(filename,self.get_file_format())
        pathname = self.pathname.get_absolute_path(measurements)
        if self.create_subdirectories:
            image_path = self.source_path(workspace)
            subdir = relpath(image_path, cpp.get_default_image_directory())
            pathname = os.path.join(pathname, subdir)
        if len(pathname) and not os.path.isdir(pathname) and make_dirs:
            os.makedirs(pathname)
        result = os.path.join(pathname, filename)
        if check_overwrite and not self.check_overwrite(result, workspace):
            return
        
        return result
    
    def get_file_format(self):
        """Return the file format associated with the extension in self.file_format
        """
        if self.save_image_or_figure == IF_MOVIE:
            return FF_AVI
        if self.file_format == FF_JPG:
            return FF_JPEG
        if self.file_format == FF_TIF:
            return FF_TIFF
        return self.file_format.value
    
    def get_bit_depth(self):
        if (self.save_image_or_figure == IF_IMAGE and 
            self.get_file_format() in FF_SUPPORTING_16_BIT):
            return self.bit_depth.value
        else:
            return '8'
    
    def upgrade_settings(self, setting_values, variable_revision_number, 
                         module_name, from_matlab):
        """Adjust the setting values to be backwards-compatible with old versions
        
        """
        
        PC_DEFAULT     = "Default output folder"

        #################################
        #
        # Matlab legacy
        #
        #################################
        if from_matlab and variable_revision_number == 12:
            # self.create_subdirectories.value is already False by default.
            variable_revision_number = 13
        if from_matlab and variable_revision_number == 13:
            new_setting_values = list(setting_values)
            for i in [3, 12]:
                if setting_values[i] == '\\':
                    new_setting_values[i] == cps.DO_NOT_USE
            variable_revision_number = 14
        if from_matlab and variable_revision_number == 14:
            new_setting_values = []
            if setting_values[0].isdigit():
                new_setting_values.extend([IF_FIGURE,setting_values[1]])
            elif setting_values[3] == 'avi':
                new_setting_values.extend([IF_MOVIE, setting_values[0]])
            elif setting_values[0].startswith("Cropping"):
                new_setting_values.extend([IF_CROPPING, 
                                           setting_values[0][len("Cropping"):]])
            elif setting_values[0].startswith("CropMask"):
                new_setting_values.extend([IF_MASK, 
                                           setting_values[0][len("CropMask"):]])
            else:
                new_setting_values.extend([IF_IMAGE, setting_values[0]])
            new_setting_values.append(new_setting_values[1])
            if setting_values[1] == 'N':
                new_setting_values.extend([FN_SEQUENTIAL,"None","None"])
            elif setting_values[1][0] == '=':
                new_setting_values.extend([FN_SINGLE_NAME,setting_values[1][1:],
                                           setting_values[1][1:]])
            else:
                if len(cpmeas.find_metadata_tokens(setting_values[1])):
                    new_setting_values.extend([FN_WITH_METADATA, setting_values[1],
                                               setting_values[1]])
                else:
                    new_setting_values.extend([FN_FROM_IMAGE, setting_values[1],
                                               setting_values[1]])
            new_setting_values.extend(setting_values[2:4])
            if setting_values[4] == '.':
                new_setting_values.extend([PC_DEFAULT, "None"])
            elif setting_values[4] == '&':
                new_setting_values.extend([PC_WITH_IMAGE, "None"])
            else:
                if len(cpmeas.find_metadata_tokens(setting_values[1])):
                    new_setting_values.extend([PC_WITH_METADATA,
                                               setting_values[4]])
                else:
                    new_setting_values.extend([PC_CUSTOM, setting_values[4]])
            new_setting_values.extend(setting_values[5:11])
            #
            # Last value is there just to display some text in Matlab
            #
            new_setting_values.extend(setting_values[12:-1])
            setting_values = new_setting_values
            from_matlab = False
            variable_revision_number = 1
           
        ##########################
        #
        # Version 1
        #
        ##########################
        if not from_matlab and variable_revision_number == 1:
            # The logic of the question about overwriting was reversed.            
            if setting_values[11] == cps.YES:
                setting_values[11] = cps.NO
            else: 
                setting_values[11] = cps.YES       
            variable_revision_number = 2
            
        #########################
        #
        # Version 2
        #
        #########################
        if (not from_matlab) and variable_revision_number == 2:
            # Default image/output directory -> Default Image Folder
            if setting_values[8].startswith("Default output"):
                setting_values = (setting_values[:8] +
                                  [PC_DEFAULT]+ setting_values[9:])
            elif setting_values[8].startswith("Same"):
                setting_values = (setting_values[:8] +
                                  [PC_WITH_IMAGE] + setting_values[9:])
            variable_revision_number = 3
            
        #########################
        #
        # Version 3
        #
        #########################
        if (not from_matlab) and variable_revision_number == 3:
            # Changed save type from "Figure" to "Module window"
            if setting_values[0] == "Figure":
                setting_values[0] = IF_FIGURE
            setting_values = standardize_default_folder_names(setting_values,8)
            variable_revision_number = 4

        #########################
        #
        # Version 4
        #
        #########################
        if (not from_matlab) and variable_revision_number == 4:
            save_image_or_figure, image_name, figure_name,\
	    file_name_method, file_image_name, \
	    single_file_name, file_name_suffix, file_format, \
	    pathname_choice, pathname, bit_depth, \
	    overwrite, when_to_save, \
            when_to_save_movie, rescale, colormap, \
            update_file_names, create_subdirectories = setting_values

            pathname = SaveImagesDirectoryPath.static_join_string(
                pathname_choice, pathname)
            
            setting_values = [
                save_image_or_figure, image_name, figure_name,
                file_name_method, file_image_name, single_file_name, 
                file_name_suffix != cps.DO_NOT_USE,
                file_name_suffix, file_format,
                pathname, bit_depth, overwrite, when_to_save,
                rescale, colormap, update_file_names, create_subdirectories]
            variable_revision_number = 5
            
        #######################
        #
        # Version 5
        #
        #######################
        if (not from_matlab) and variable_revision_number == 5:
            setting_values = list(setting_values)
            file_name_method = setting_values[3]
            single_file_name = setting_values[5]
            wants_file_suffix = setting_values[6]
            file_name_suffix = setting_values[7]
            if file_name_method == FN_IMAGE_FILENAME_WITH_METADATA:
                file_name_suffix = single_file_name
                wants_file_suffix = cps.YES
                file_name_method = FN_FROM_IMAGE
            elif file_name_method == FN_WITH_METADATA:
                file_name_method = FN_SINGLE_NAME
            setting_values[3] = file_name_method
            setting_values[6] = wants_file_suffix
            setting_values[7] = file_name_suffix
            variable_revision_number = 6
            
        ######################
        #
        # Version 6 - added objects
        #
        ######################
        if (not from_matlab) and (variable_revision_number == 6):
            setting_values = (
                setting_values[:2] + ["None"] + setting_values[2:14] +
                [ GC_GRAYSCALE ] + setting_values[14:])
            variable_revision_number = 7
        setting_values[OFFSET_DIRECTORY_PATH] = \
            SaveImagesDirectoryPath.upgrade_setting(setting_values[OFFSET_DIRECTORY_PATH])
        
        return setting_values, variable_revision_number, from_matlab
    
    def validate_module(self, pipeline):
        if (self.save_image_or_figure in (IF_IMAGE, IF_MASK, IF_CROPPING) and
            self.when_to_save in (WS_FIRST_CYCLE, WS_EVERY_CYCLE)):
            #
            # Make sure that the image name is available on every cycle
            #
            for setting in cps.get_name_providers(pipeline,
                                                  self.image_name):
                if setting.provided_attributes.get(cps.AVAILABLE_ON_LAST_ATTRIBUTE):
                    #
                    # If we fell through, then you can only save on the last cycle
                    #
                    raise cps.ValidationError("%s is only available after processing all images in an image group" %
                                              self.image_name.value,
                                              self.when_to_save)

        # XXX - should check that if file_name_method is
        # FN_FROM_IMAGE, that the named image actually has the
        # required path measurement

        # Make sure metadata tags exist
        if self.file_name_method == FN_SINGLE_NAME or \
                (self.file_name_method == FN_FROM_IMAGE and self.wants_file_name_suffix.value):
            text_str = self.single_file_name.value if self.file_name_method == FN_SINGLE_NAME else self.file_name_suffix.value
            undefined_tags = pipeline.get_undefined_metadata_tags(text_str)
            if len(undefined_tags) > 0:
                raise cps.ValidationError("%s is not a defined metadata tag. Check the metadata specifications in your load modules" %
                                     undefined_tags[0], 
                                     self.single_file_name if self.file_name_method == FN_SINGLE_NAME else self.file_name_suffix)
    
class SaveImagesDirectoryPath(cps.DirectoryPath):
    '''A specialized version of DirectoryPath to handle saving in the image dir'''
    
    def __init__(self, text, file_image_name, doc):
        '''Constructor
        text - explanatory text to display
        file_image_name - the file_image_name setting so we can save in same dir
        doc - documentation for user
        '''
        super(SaveImagesDirectoryPath, self).__init__(
            text, dir_choices = [
                cps.DEFAULT_OUTPUT_FOLDER_NAME, cps.DEFAULT_INPUT_FOLDER_NAME,
                PC_WITH_IMAGE, cps.ABSOLUTE_FOLDER_NAME,
                cps.DEFAULT_OUTPUT_SUBFOLDER_NAME, 
                cps.DEFAULT_INPUT_SUBFOLDER_NAME], doc=doc)
        self.file_image_name = file_image_name
        
    def get_absolute_path(self, measurements=None, image_set_index=None):
        if self.dir_choice == PC_WITH_IMAGE:
            path_name_feature = "PathName_%s" % self.file_image_name.value
            return measurements.get_current_image_measurement(path_name_feature)
        return super(SaveImagesDirectoryPath, self).get_absolute_path(
            measurements, image_set_index)
    
    def test_valid(self, pipeline):
        if self.dir_choice not in self.dir_choices:
            raise cps.ValidationError("%s is not a valid directory option" %
                                      self.dir_choice, self)
        
    @staticmethod
    def upgrade_setting(value):
        '''Upgrade setting from previous version'''
        dir_choice, custom_path = cps.DirectoryPath.split_string(value)
        if dir_choice in OLD_PC_WITH_IMAGE_VALUES:
            dir_choice = PC_WITH_IMAGE
        elif dir_choice in (PC_CUSTOM, PC_WITH_METADATA):
            if custom_path.startswith('.'):
                dir_choice = cps.DEFAULT_OUTPUT_SUBFOLDER_NAME
            elif custom_path.startswith('&'):
                dir_choice = cps.DEFAULT_INPUT_SUBFOLDER_NAME
                custom_path = '.' + custom_path[1:]
            else:
                dir_choice = cps.ABSOLUTE_FOLDER_NAME
        else:
            return cps.DirectoryPath.upgrade_setting(value)
        return cps.DirectoryPath.static_join_string(dir_choice, custom_path)
                  <|MERGE_RESOLUTION|>--- conflicted
+++ resolved
@@ -38,30 +38,6 @@
 import traceback
 
 logger = logging.getLogger(__name__)
-<<<<<<< HEAD
-=======
-try:
-    from bioformats.formatreader import *
-    from bioformats.formatwriter import *
-    from bioformats.metadatatools import *
-    has_bioformats = True
-except:
-    logger.error(
-        "Failed to load bioformats. SaveImages will not be able to save movies.",
-        exc_info = True)
-    has_bioformats = False
-
-try:
-    import libtiff
-    has_tiff = True
-except:
-    if sys.platform == 'darwin':
-        traceback.print_exc()
-        logger.error("Failed to load pylibtiff.  SaveImages on Mac may not be "
-                     "able to write 16-bit TIFF format.")
-    has_tiff = False
-
->>>>>>> 9a6ad989
 
 import cellprofiler.cpmodule as cpm
 import cellprofiler.measurements as cpmeas
@@ -249,10 +225,10 @@
                 Enter the text that should be appended to the filename specified above.""")
         
         self.file_format = cps.Choice("Select file format to use",
-                                      [FF_TIF,FF_BMP,FF_HDF,FF_JPG,FF_JPEG,
+                                      [FF_BMP,FF_HDF,FF_JPG,FF_JPEG,
                                        FF_PBM,FF_PCX,FF_PGM,FF_PNG,FF_PNM,
                                        FF_PPM,FF_RAS,FF_TIF,FF_TIFF,FF_XWD,
-                                       FF_MAT],FF_BMP,doc="""
+                                       FF_MAT],FF_TIF,doc="""
                 <i>(Used only when saving non-movie files)</i><br>
                 Select the image or movie format to save the image(s). Most common
                 image formats are available; MAT-files are readable by MATLAB.""")
