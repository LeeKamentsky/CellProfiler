## Mailing list

CellProfiler development is discussed on the cellprofiler-dev mailing list.
This is a fairly low-volume mailing list.  To subscribe, send mail with
"Subscribe" in the Subject field to
cellprofiler-dev-request@broadinstitute.org.

## How to file new issues

There is a [special form](http://cellprofiler.org/issues/) for submitting
new issues with attachments.

Please attach sufficient information to reproduce the bug. For many bugs,
it is appropriate to attach a CellProfiler pipeline and an image.

<<<<<<< HEAD
## The new user interface

It's awesome!
=======
Yeah!
>>>>>>> 66fa188b
<|MERGE_RESOLUTION|>--- conflicted
+++ resolved
@@ -13,10 +13,8 @@
 Please attach sufficient information to reproduce the bug. For many bugs,
 it is appropriate to attach a CellProfiler pipeline and an image.
 
-<<<<<<< HEAD
+Yeah!
+
 ## The new user interface
 
-It's awesome!
-=======
-Yeah!
->>>>>>> 66fa188b
+It's awesome!